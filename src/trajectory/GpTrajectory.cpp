//////////////////////////////////////////////////////////////////////////////////////////////
/// \file TransformEvaluators.cpp
///
/// \author Sean Anderson, ASRL
//////////////////////////////////////////////////////////////////////////////////////////////

#include <steam/trajectory/GpTrajectory.hpp>

#include <lgmath.hpp>

#include <steam/trajectory/GpTrajectoryEval.hpp>
#include <steam/trajectory/GpTrajectoryPrior.hpp>
#include <steam/evaluator/common/VectorSpaceErrorEval.hpp>
#include <steam/evaluator/TransformEvalOperations.hpp>

namespace steam {
namespace se3 {

//////////////////////////////////////////////////////////////////////////////////////////////
/// \brief Constructor
//////////////////////////////////////////////////////////////////////////////////////////////
GpTrajectory::GpTrajectory(const Eigen::Matrix<double,6,6>& Qc_inv, bool allowExtrapolation) :
  Qc_inv_(Qc_inv), allowExtrapolation_(allowExtrapolation) {
}

//////////////////////////////////////////////////////////////////////////////////////////////
/// \brief Add a new knot
//////////////////////////////////////////////////////////////////////////////////////////////
void GpTrajectory::add(const steam::Time& time, const se3::TransformEvaluator::Ptr& T_k0,
                       const VectorSpaceStateVar::Ptr& varpi) {

  // Check velocity input
  if (varpi->getPerturbDim() != 6) {
    throw std::invalid_argument("invalid velocity size");
  }

<<<<<<< HEAD
  // Insert in map
  knotMap_.insert(knotMap_.end(), std::pair<int64_t, Knot::Ptr>(time.nanosecs(), newEntry));
}

//////////////////////////////////////////////////////////////////////////////////////////////
/// \brief Add a new knot. Initialize varpi using constant velocity between this and last pose
//////////////////////////////////////////////////////////////////////////////////////////////
void GpTrajectory::add(const steam::Time& time, const lgmath::se3::Transformation& T_k0) {

  Knot::Ptr newEntry(new Knot());
  newEntry->time = time;
  newEntry->T_k0 = se3::TransformStateVar::Ptr(new steam::se3::TransformStateVar(T_k0));

  if (knotMap_.empty()) {

    // Lock first pose
    newEntry->T_k0->setLock(true);

    // Initialize velocity at zero.. we have no better guess
    newEntry->varpi = VectorSpaceStateVar::Ptr(new steam::VectorSpaceStateVar(Eigen::Matrix<double,6,1>::Zero()));

  } else {

    // Get iterator to last element
    std::map<int64_t, Knot::Ptr>::reverse_iterator rit = knotMap_.rbegin();

    // Check that time is `advancing'
    if (time.nanosecs() <= rit->first) {
      throw std::runtime_error("Tried to add a knot in the middle of the curve");
    }

    // Estimate velocity
    double deltaTime = (time - rit->second->time).seconds();
    Eigen::Matrix<double,6,1> varpi = (1.0/deltaTime) * (T_k0/rit->second->T_k0->getValue()).vec();
    newEntry->varpi = VectorSpaceStateVar::Ptr(new steam::VectorSpaceStateVar(varpi));
  }
=======
  // Make knot
  Knot::Ptr newEntry(new Knot());
  newEntry->time = time;
  newEntry->T_k_root = T_k0;
  newEntry->varpi = varpi;
>>>>>>> f344ce41

  // Insert in map
  knotMap_.insert(knotMap_.end(), std::pair<int64_t, Knot::Ptr>(time.nanosecs(), newEntry));
}

//////////////////////////////////////////////////////////////////////////////////////////////
/// \brief Get evaluator
//////////////////////////////////////////////////////////////////////////////////////////////
TransformEvaluator::ConstPtr GpTrajectory::getEvaluator(const steam::Time& time) const {

  // Check that map is not empty
  if (knotMap_.empty()) {
<<<<<<< HEAD

    // Init pose to identity
    newEntry->T_k0 = se3::TransformStateVar::Ptr(new steam::se3::TransformStateVar(lgmath::se3::Transformation()));

    // Lock first pose
    newEntry->T_k0->setLock(true);

    // Initialize velocity at zero.. we have no better guess
    newEntry->varpi = VectorSpaceStateVar::Ptr(new steam::VectorSpaceStateVar(Eigen::Matrix<double,6,1>::Zero()));

  } else {

    // Get iterator to last element
    std::map<int64_t, Knot::Ptr>::reverse_iterator rit = knotMap_.rbegin();

    // Check that time is `advancing'
    if (time.nanosecs() <= rit->first) {
      throw std::runtime_error("Tried to add a knot in the middle of the curve");
    }

    // Extrapolate pose
    Eigen::Matrix<double,6,1> xi = (time - rit->second->time).seconds()*rit->second->varpi->getValue();
    lgmath::se3::Transformation T_k0 = lgmath::se3::Transformation(xi)*rit->second->T_k0->getValue();
    newEntry->T_k0 = se3::TransformStateVar::Ptr(new steam::se3::TransformStateVar(T_k0));

    // Estimate velocity
    newEntry->varpi = VectorSpaceStateVar::Ptr(new steam::VectorSpaceStateVar(rit->second->varpi->getValue()));

//    lgmath::se3::Transformation T_k0 = rit->second->T_k0->getValue();
//    newEntry->T_k0 = se3::TransformStateVar::Ptr(new steam::se3::TransformStateVar(T_k0));
//    newEntry->varpi = VectorSpaceStateVar::Ptr(new steam::VectorSpaceStateVar(Eigen::Matrix<double,6,1>::Zero()));
  }

  // Insert in map
  knotMap_.insert(knotMap_.end(), std::pair<int64_t, Knot::Ptr>(time.nanosecs(), newEntry));
}

//////////////////////////////////////////////////////////////////////////////////////////////
/// \brief Get evaluator
//////////////////////////////////////////////////////////////////////////////////////////////
TransformEvaluator::ConstPtr GpTrajectory::getEvaluator(const steam::Time& time) const {

  // Get first iterator
  std::map<int64_t, Knot::Ptr>::const_iterator it1 = knotMap_.lower_bound(time.nanosecs());
=======
    throw std::runtime_error("[GpTrajectory][getEvaluator] map was empty");
  }

  // Get iterator to first element with time equal to or great than 'time'
  std::map<boost::int64_t, Knot::Ptr>::const_iterator it1 = knotMap_.lower_bound(time.nanosecs());

  // Check if time is passed the last entry
>>>>>>> f344ce41
  if (it1 == knotMap_.end()) {

    // If we allow extrapolation, return constant-velocity interpolated entry
    if (allowExtrapolation_) {
      --it1; // should be safe, as we checked that the map was not empty..
      const Knot::Ptr& endKnot = it1->second;
      TransformEvaluator::Ptr T_t_k = ConstVelTransformEvaluator::MakeShared(endKnot->varpi, time - endKnot->time);
      return compose(T_t_k, endKnot->T_k_root);
    } else {
      throw std::runtime_error("Requested trajectory evaluator at an invalid time.");
    }
  }

  // Check if we requested time exactly
  if (it1->second->time == time) {

    // return state variable exactly (no interp)
    return it1->second->T_k_root;
  }

  // Check if we requested before first time
  if (it1 == knotMap_.begin()) {

    // If we allow extrapolation, return constant-velocity interpolated entry
    if (allowExtrapolation_) {
      const Knot::Ptr& startKnot = it1->second;
      TransformEvaluator::Ptr T_t_k = ConstVelTransformEvaluator::MakeShared(startKnot->varpi, time - startKnot->time);
      return compose(T_t_k, startKnot->T_k_root);
    } else {
      throw std::runtime_error("Requested trajectory evaluator at an invalid time.");
    }
  }
<<<<<<< HEAD
  std::map<int64_t, Knot::Ptr>::const_iterator it2 = it1; --it1;
=======

  // Get iterators bounding the time interval
  std::map<boost::int64_t, Knot::Ptr>::const_iterator it2 = it1; --it1;
>>>>>>> f344ce41
  if (time <= it1->second->time || time >= it2->second->time) {
    throw std::runtime_error("Requested trajectory evaluator at an invalid time. This exception "
                             "should not trigger... report to a STEAM contributor.");
  }

  // Create interpolated evaluator
  return GpTrajectoryEval::MakeShared(time, it1->second, it2->second);
}

//////////////////////////////////////////////////////////////////////////////////////////////
<<<<<<< HEAD
/// \brief Locks state variables before the provided time. Useful in sliding window filters.
//////////////////////////////////////////////////////////////////////////////////////////////
void GpTrajectory::lockBefore(const steam::Time& time) {

  std::map<int64_t, Knot::Ptr>::reverse_iterator rit;
  for (rit = knotMap_.rbegin(); rit != knotMap_.rend(); ++rit) {
    if (rit->second->time < time) {
      rit->second->T_k0->setLock(true);
      rit->second->varpi->setLock(true);
      // todo could check for an early stop.. ?
    }
  }

}

//////////////////////////////////////////////////////////////////////////////////////////////
/// \brief Get unlocked state variables in the trajectory
//////////////////////////////////////////////////////////////////////////////////////////////
std::vector<steam::StateVariableBase::Ptr> GpTrajectory::getActiveStateVariables() const {

  std::vector<steam::StateVariableBase::Ptr> result;

  // Iterate over trajectory
  std::map<int64_t, Knot::Ptr>::const_iterator it;
  for (it = knotMap_.begin(); it != knotMap_.end(); ++it) {

    // Check if transform is locked
    if (!it->second->T_k0->isLocked()) {
      result.push_back(it->second->T_k0);
    }

    // Check if velocity is locked
    if (!it->second->varpi->isLocked()) {
      result.push_back(it->second->varpi);
    }
  }

  return result;
}

//////////////////////////////////////////////////////////////////////////////////////////////
=======
>>>>>>> f344ce41
/// \brief Get cost terms associated with the prior for unlocked parts of the trajectory
//////////////////////////////////////////////////////////////////////////////////////////////
void GpTrajectory::getBinaryPriorFactors(const CostTermCollectionX::Ptr& binary) const {

  // If empty, return none
  if (knotMap_.empty()) {
    return;
  }

  // All prior factors will use an L2 loss function
  steam::L2LossFunc::Ptr sharedLossFunc(new steam::L2LossFunc());

<<<<<<< HEAD
  // Add initial prior terms if variables are not locked
  std::map<int64_t, Knot::Ptr>::const_iterator it1 = knotMap_.begin();
=======
  // Initialize first iterator
  std::map<boost::int64_t, Knot::Ptr>::const_iterator it1 = knotMap_.begin();
>>>>>>> f344ce41
  if (it1 == knotMap_.end()) {
    throw std::runtime_error("No knots...");
  }

  // Iterate through all states.. if any are unlocked, supply a prior term
  std::map<int64_t, Knot::Ptr>::const_iterator it2 = it1; ++it2;
  for (; it2 != knotMap_.end(); ++it1, ++it2) {

    // Get knots
    const Knot::ConstPtr& knot1 = it1->second;
    const Knot::ConstPtr& knot2 = it2->second;

    // Check if any of the variables are unlocked
    if(knot1->T_k_root->isActive()  || !knot1->varpi->isLocked() ||
       knot2->T_k_root->isActive()  || !knot2->varpi->isLocked() ) {

      // Generate 12 x 12 information matrix for GP prior factor
      Eigen::Matrix<double,12,12> Qi_inv;
      double one_over_dt = 1.0/(knot2->time - knot1->time).seconds();
      double one_over_dt2 = one_over_dt*one_over_dt;
      double one_over_dt3 = one_over_dt2*one_over_dt;
      Qi_inv.block<6,6>(0,0) = 12.0 * one_over_dt3 * Qc_inv_;
      Qi_inv.block<6,6>(6,0) = Qi_inv.block<6,6>(0,6) = -6.0 * one_over_dt2 * Qc_inv_;
      Qi_inv.block<6,6>(6,6) =  4.0 * one_over_dt  * Qc_inv_;
      steam::NoiseModelX::Ptr sharedGPNoiseModel(new steam::NoiseModelX(Qi_inv, steam::NoiseModelX::INFORMATION));

      // Create cost term
      steam::se3::GpTrajectoryPrior::Ptr errorfunc(new steam::se3::GpTrajectoryPrior(knot1, knot2));
      steam::CostTermX::Ptr cost(new steam::CostTermX(errorfunc, sharedGPNoiseModel, sharedLossFunc));
      binary->add(cost);
    }
  }
}

//////////////////////////////////////////////////////////////////////////////////////////////
/// \brief Get active state variables in the trajectory
//////////////////////////////////////////////////////////////////////////////////////////////
void GpTrajectory::getActiveStateVariables(
    std::map<unsigned int, steam::StateVariableBase::Ptr>* outStates) const {

  // Iterate over trajectory
  std::map<int64_t, Knot::Ptr>::const_iterator it;
  for (it = knotMap_.begin(); it != knotMap_.end(); ++it) {

    // Append active states in transform evaluator
    it->second->T_k_root->getActiveStateVariables(outStates);

    // Check if velocity is locked
    if (!it->second->varpi->isLocked()) {
      (*outStates)[it->second->varpi->getKey().getID()] = it->second->varpi;
    }
  }
}

//////////////////////////////////////////////////////////////////////////////////////////////
/// \brief Get unlocked state variables in the trajectory
//////////////////////////////////////////////////////////////////////////////////////////////
//std::vector<steam::StateVariableBase::Ptr> GpTrajectory::getActiveStateVariables() const {

//  std::vector<steam::StateVariableBase::Ptr> result;

<<<<<<< HEAD
  // Iterate over trajectory
  std::map<int64_t, Knot::Ptr>::const_iterator it;
  for (it = knotMap_.begin(); it != knotMap_.end(); ++it) {
    result.push_back(it->second->varpi);
  }
=======
//  // Iterate over trajectory
//  std::map<boost::int64_t, Knot::Ptr>::const_iterator it;
//  for (it = knotMap_.begin(); it != knotMap_.end(); ++it) {
>>>>>>> f344ce41

//    // Check if transform is locked
//    if (!it->second->T_k0->isLocked()) {
//      result.push_back(it->second->T_k0);
//    }

//    // Check if velocity is locked
//    if (!it->second->varpi->isLocked()) {
//      result.push_back(it->second->varpi);
//    }
//  }

//  return result;
//}

} // se3
} // steam<|MERGE_RESOLUTION|>--- conflicted
+++ resolved
@@ -34,50 +34,11 @@
     throw std::invalid_argument("invalid velocity size");
   }
 
-<<<<<<< HEAD
-  // Insert in map
-  knotMap_.insert(knotMap_.end(), std::pair<int64_t, Knot::Ptr>(time.nanosecs(), newEntry));
-}
-
-//////////////////////////////////////////////////////////////////////////////////////////////
-/// \brief Add a new knot. Initialize varpi using constant velocity between this and last pose
-//////////////////////////////////////////////////////////////////////////////////////////////
-void GpTrajectory::add(const steam::Time& time, const lgmath::se3::Transformation& T_k0) {
-
-  Knot::Ptr newEntry(new Knot());
-  newEntry->time = time;
-  newEntry->T_k0 = se3::TransformStateVar::Ptr(new steam::se3::TransformStateVar(T_k0));
-
-  if (knotMap_.empty()) {
-
-    // Lock first pose
-    newEntry->T_k0->setLock(true);
-
-    // Initialize velocity at zero.. we have no better guess
-    newEntry->varpi = VectorSpaceStateVar::Ptr(new steam::VectorSpaceStateVar(Eigen::Matrix<double,6,1>::Zero()));
-
-  } else {
-
-    // Get iterator to last element
-    std::map<int64_t, Knot::Ptr>::reverse_iterator rit = knotMap_.rbegin();
-
-    // Check that time is `advancing'
-    if (time.nanosecs() <= rit->first) {
-      throw std::runtime_error("Tried to add a knot in the middle of the curve");
-    }
-
-    // Estimate velocity
-    double deltaTime = (time - rit->second->time).seconds();
-    Eigen::Matrix<double,6,1> varpi = (1.0/deltaTime) * (T_k0/rit->second->T_k0->getValue()).vec();
-    newEntry->varpi = VectorSpaceStateVar::Ptr(new steam::VectorSpaceStateVar(varpi));
-  }
-=======
   // Make knot
   Knot::Ptr newEntry(new Knot());
   newEntry->time = time;
   newEntry->T_k_root = T_k0;
   newEntry->varpi = varpi;
->>>>>>> f344ce41
 
   // Insert in map
   knotMap_.insert(knotMap_.end(), std::pair<int64_t, Knot::Ptr>(time.nanosecs(), newEntry));
@@ -90,60 +51,13 @@
 
   // Check that map is not empty
   if (knotMap_.empty()) {
-<<<<<<< HEAD
-
-    // Init pose to identity
-    newEntry->T_k0 = se3::TransformStateVar::Ptr(new steam::se3::TransformStateVar(lgmath::se3::Transformation()));
-
-    // Lock first pose
-    newEntry->T_k0->setLock(true);
-
-    // Initialize velocity at zero.. we have no better guess
-    newEntry->varpi = VectorSpaceStateVar::Ptr(new steam::VectorSpaceStateVar(Eigen::Matrix<double,6,1>::Zero()));
-
-  } else {
-
-    // Get iterator to last element
-    std::map<int64_t, Knot::Ptr>::reverse_iterator rit = knotMap_.rbegin();
-
-    // Check that time is `advancing'
-    if (time.nanosecs() <= rit->first) {
-      throw std::runtime_error("Tried to add a knot in the middle of the curve");
-    }
-
-    // Extrapolate pose
-    Eigen::Matrix<double,6,1> xi = (time - rit->second->time).seconds()*rit->second->varpi->getValue();
-    lgmath::se3::Transformation T_k0 = lgmath::se3::Transformation(xi)*rit->second->T_k0->getValue();
-    newEntry->T_k0 = se3::TransformStateVar::Ptr(new steam::se3::TransformStateVar(T_k0));
-
-    // Estimate velocity
-    newEntry->varpi = VectorSpaceStateVar::Ptr(new steam::VectorSpaceStateVar(rit->second->varpi->getValue()));
-
-//    lgmath::se3::Transformation T_k0 = rit->second->T_k0->getValue();
-//    newEntry->T_k0 = se3::TransformStateVar::Ptr(new steam::se3::TransformStateVar(T_k0));
-//    newEntry->varpi = VectorSpaceStateVar::Ptr(new steam::VectorSpaceStateVar(Eigen::Matrix<double,6,1>::Zero()));
-  }
-
-  // Insert in map
-  knotMap_.insert(knotMap_.end(), std::pair<int64_t, Knot::Ptr>(time.nanosecs(), newEntry));
-}
-
-//////////////////////////////////////////////////////////////////////////////////////////////
-/// \brief Get evaluator
-//////////////////////////////////////////////////////////////////////////////////////////////
-TransformEvaluator::ConstPtr GpTrajectory::getEvaluator(const steam::Time& time) const {
-
-  // Get first iterator
+    throw std::runtime_error("[GpTrajectory][getEvaluator] map was empty");
+  }
+
+  // Get iterator to first element with time equal to or great than 'time'
   std::map<int64_t, Knot::Ptr>::const_iterator it1 = knotMap_.lower_bound(time.nanosecs());
-=======
-    throw std::runtime_error("[GpTrajectory][getEvaluator] map was empty");
-  }
-
-  // Get iterator to first element with time equal to or great than 'time'
-  std::map<boost::int64_t, Knot::Ptr>::const_iterator it1 = knotMap_.lower_bound(time.nanosecs());
 
   // Check if time is passed the last entry
->>>>>>> f344ce41
   if (it1 == knotMap_.end()) {
 
     // If we allow extrapolation, return constant-velocity interpolated entry
@@ -176,13 +90,9 @@
       throw std::runtime_error("Requested trajectory evaluator at an invalid time.");
     }
   }
-<<<<<<< HEAD
+
+  // Get iterators bounding the time interval
   std::map<int64_t, Knot::Ptr>::const_iterator it2 = it1; --it1;
-=======
-
-  // Get iterators bounding the time interval
-  std::map<boost::int64_t, Knot::Ptr>::const_iterator it2 = it1; --it1;
->>>>>>> f344ce41
   if (time <= it1->second->time || time >= it2->second->time) {
     throw std::runtime_error("Requested trajectory evaluator at an invalid time. This exception "
                              "should not trigger... report to a STEAM contributor.");
@@ -193,50 +103,6 @@
 }
 
 //////////////////////////////////////////////////////////////////////////////////////////////
-<<<<<<< HEAD
-/// \brief Locks state variables before the provided time. Useful in sliding window filters.
-//////////////////////////////////////////////////////////////////////////////////////////////
-void GpTrajectory::lockBefore(const steam::Time& time) {
-
-  std::map<int64_t, Knot::Ptr>::reverse_iterator rit;
-  for (rit = knotMap_.rbegin(); rit != knotMap_.rend(); ++rit) {
-    if (rit->second->time < time) {
-      rit->second->T_k0->setLock(true);
-      rit->second->varpi->setLock(true);
-      // todo could check for an early stop.. ?
-    }
-  }
-
-}
-
-//////////////////////////////////////////////////////////////////////////////////////////////
-/// \brief Get unlocked state variables in the trajectory
-//////////////////////////////////////////////////////////////////////////////////////////////
-std::vector<steam::StateVariableBase::Ptr> GpTrajectory::getActiveStateVariables() const {
-
-  std::vector<steam::StateVariableBase::Ptr> result;
-
-  // Iterate over trajectory
-  std::map<int64_t, Knot::Ptr>::const_iterator it;
-  for (it = knotMap_.begin(); it != knotMap_.end(); ++it) {
-
-    // Check if transform is locked
-    if (!it->second->T_k0->isLocked()) {
-      result.push_back(it->second->T_k0);
-    }
-
-    // Check if velocity is locked
-    if (!it->second->varpi->isLocked()) {
-      result.push_back(it->second->varpi);
-    }
-  }
-
-  return result;
-}
-
-//////////////////////////////////////////////////////////////////////////////////////////////
-=======
->>>>>>> f344ce41
 /// \brief Get cost terms associated with the prior for unlocked parts of the trajectory
 //////////////////////////////////////////////////////////////////////////////////////////////
 void GpTrajectory::getBinaryPriorFactors(const CostTermCollectionX::Ptr& binary) const {
@@ -249,13 +115,8 @@
   // All prior factors will use an L2 loss function
   steam::L2LossFunc::Ptr sharedLossFunc(new steam::L2LossFunc());
 
-<<<<<<< HEAD
-  // Add initial prior terms if variables are not locked
+  // Initialize first iterator
   std::map<int64_t, Knot::Ptr>::const_iterator it1 = knotMap_.begin();
-=======
-  // Initialize first iterator
-  std::map<boost::int64_t, Knot::Ptr>::const_iterator it1 = knotMap_.begin();
->>>>>>> f344ce41
   if (it1 == knotMap_.end()) {
     throw std::runtime_error("No knots...");
   }
@@ -317,17 +178,9 @@
 
 //  std::vector<steam::StateVariableBase::Ptr> result;
 
-<<<<<<< HEAD
-  // Iterate over trajectory
-  std::map<int64_t, Knot::Ptr>::const_iterator it;
-  for (it = knotMap_.begin(); it != knotMap_.end(); ++it) {
-    result.push_back(it->second->varpi);
-  }
-=======
 //  // Iterate over trajectory
-//  std::map<boost::int64_t, Knot::Ptr>::const_iterator it;
+//  std::map<int64_t, Knot::Ptr>::const_iterator it;
 //  for (it = knotMap_.begin(); it != knotMap_.end(); ++it) {
->>>>>>> f344ce41
 
 //    // Check if transform is locked
 //    if (!it->second->T_k0->isLocked()) {
