//////////////////////////////////////////////////////////////////////////////////////////////
/// \file ParallelizedCostTermCollection.cpp
///
/// \author Sean Anderson, ASRL
//////////////////////////////////////////////////////////////////////////////////////////////

#include <steam/problem/ParallelizedCostTermCollection.hpp>

#include <iostream>
#include <steam/common/Timer.hpp>

#include <omp.h>

namespace steam {

//////////////////////////////////////////////////////////////////////////////////////////////
/// \brief Constructor
//////////////////////////////////////////////////////////////////////////////////////////////
ParallelizedCostTermCollection::ParallelizedCostTermCollection(unsigned int numThreads)
  : numThreads_(numThreads) {
}

//////////////////////////////////////////////////////////////////////////////////////////////
/// \brief Add a cost term
//////////////////////////////////////////////////////////////////////////////////////////////
void ParallelizedCostTermCollection::add(const CostTermBase::ConstPtr& costTerm) {

  if (costTerm->isImplParallelized()) {
    throw std::runtime_error("Do not add pre-parallelized cost "
                             "terms to a cost term parallelizer.");
  }
  costTerms_.push_back(costTerm);
}

std::vector<double> ParallelizedCostTermCollection::costs() const {
  std::vector<double> costs;
  for (auto &cost_term : costTerms_) {
    costs.push_back(cost_term->cost());
  }
  return costs;
}
//////////////////////////////////////////////////////////////////////////////////////////////
/// \brief Compute the cost from the collection of cost terms
//////////////////////////////////////////////////////////////////////////////////////////////
double ParallelizedCostTermCollection::cost() const {

  // Init
  double cost = 0;

  // Set number of OpenMP threads
  omp_set_num_threads(numThreads_);

  // Parallelize for the cost terms
  #pragma omp parallel
  {
    #pragma omp for reduction(+:cost)
    for(unsigned int i = 0; i < costTerms_.size(); i++) {
      try {
        double cost_i = costTerms_.at(i)->cost();
<<<<<<< HEAD
	if(std::isnan(cost_i)) { std::cout << "nan cost term!" << std::endl; }
	else { cost += cost_i; }
=======
        if(std::isnan(cost_i)) {
          std::cout << "nan cost term!";
        } else {
          cost += cost_i;
        }
>>>>>>> a62fbb66
      } catch (const std::exception & e) {
        std::cout << "STEAM exception in parallel cost term:\n" << e.what() << std::endl;
      } catch (...) {
        std::cout << "STEAM exception in parallel cost term: (unknown)" << std::endl;
      }
    }
  }
  return cost;
}

//////////////////////////////////////////////////////////////////////////////////////////////
/// \brief Returns the number of cost terms contained by this object
//////////////////////////////////////////////////////////////////////////////////////////////
unsigned int ParallelizedCostTermCollection::numCostTerms() const {
  return costTerms_.size();
}

//////////////////////////////////////////////////////////////////////////////////////////////
/// \brief Returns whether or not the implementation already uses multi-threading
//////////////////////////////////////////////////////////////////////////////////////////////
bool ParallelizedCostTermCollection::isImplParallelized() const {
  return true;
}

//////////////////////////////////////////////////////////////////////////////////////////////
/// \brief Build the left-hand and right-hand sides of the Gauss-Newton system of equations
///        using the cost terms in this collection.
//////////////////////////////////////////////////////////////////////////////////////////////
void ParallelizedCostTermCollection::buildGaussNewtonTerms(
    const StateVector& stateVector,
    BlockSparseMatrix* approximateHessian,
    BlockVector* gradientVector) const {

  // Locally disable any internal eigen multithreading -- we do our own OpenMP
  Eigen::setNbThreads(1);

  // Set number of OpenMP threads
  omp_set_num_threads(numThreads_);

  // Parallelize for the cost terms
  #pragma omp parallel
  {
    #pragma omp for
    for (unsigned int c = 0 ; c < costTerms_.size(); c++) {
      try {
        costTerms_.at(c)->buildGaussNewtonTerms(stateVector, approximateHessian, gradientVector);
      } catch (const std::exception & e) {
        std::cout << "STEAM exception in parallel cost term:\n" << e.what() << std::endl;
      } catch (...) {
        std::cout << "STEAM exception in parallel cost term: (unknown)" << std::endl;
      }
    } // end cost term loop
  } // end parallel
}

} // steam<|MERGE_RESOLUTION|>--- conflicted
+++ resolved
@@ -57,16 +57,11 @@
     for(unsigned int i = 0; i < costTerms_.size(); i++) {
       try {
         double cost_i = costTerms_.at(i)->cost();
-<<<<<<< HEAD
-	if(std::isnan(cost_i)) { std::cout << "nan cost term!" << std::endl; }
-	else { cost += cost_i; }
-=======
         if(std::isnan(cost_i)) {
-          std::cout << "nan cost term!";
+          std::cout << "nan cost term!" << std::endl;
         } else {
           cost += cost_i;
         }
->>>>>>> a62fbb66
       } catch (const std::exception & e) {
         std::cout << "STEAM exception in parallel cost term:\n" << e.what() << std::endl;
       } catch (...) {
